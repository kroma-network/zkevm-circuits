--- conflicted
+++ resolved
@@ -231,12 +231,8 @@
             }
         );
 
-<<<<<<< HEAD
-        let code_hash = Word::from(keccak256(account.code.clone()));
+        let code_hash = CodeDB::hash(&account.code).to_word();
         let code_size = account.code.len().to_word();
-=======
-        let code_hash = CodeDB::hash(&account.code).to_word();
->>>>>>> d9e10b8d
         let operation = &container.account[indices[5].as_usize()];
         assert_eq!(operation.rw(), RW::READ);
         assert_eq!(
