use crate::{
    evm_circuit::{
        param::{STEP_HEIGHT, STEP_WIDTH},
        step::{ExecutionState, Preset, Step},
        table::{FixedTableTag, Lookup, LookupTable, Table},
        util::constraint_builder::ConstraintBuilder,
        witness::{Block, Call, ExecStep, Transaction},
    },
    util::Expr,
};
use eth_types::Field;
use halo2_proofs::{
    arithmetic::FieldExt,
    circuit::{Layouter, Region},
    plonk::{Column, ConstraintSystem, Error, Expression, Fixed, Selector},
    poly::Rotation,
};
use std::{collections::HashMap, iter};

mod add_sub;
mod begin_tx;
mod bitwise;
mod byte;
mod call;
mod calldatacopy;
mod calldataload;
mod calldatasize;
mod caller;
mod callvalue;
mod coinbase;
mod comparator;
mod dup;
mod end_block;
mod end_tx;
mod error_oog_static_memory;
mod extcodehash;
mod gas;
mod gasprice;
mod is_zero;
mod jump;
mod jumpdest;
mod jumpi;
mod memory;
mod memory_copy;
mod msize;
mod mul_div_mod;
mod number;
mod origin;
mod pc;
mod pop;
mod push;
mod selfbalance;
mod shr;
mod signed_comparator;
mod signextend;
mod sload;
mod sstore;
mod stop;
mod swap;
mod timestamp;

use add_sub::AddSubGadget;
use begin_tx::BeginTxGadget;
use bitwise::BitwiseGadget;
use byte::ByteGadget;
use call::CallGadget;
use calldatacopy::CallDataCopyGadget;
use calldataload::CallDataLoadGadget;
use calldatasize::CallDataSizeGadget;
use caller::CallerGadget;
use callvalue::CallValueGadget;
use coinbase::CoinbaseGadget;
use comparator::ComparatorGadget;
use dup::DupGadget;
use end_block::EndBlockGadget;
use end_tx::EndTxGadget;
use error_oog_static_memory::ErrorOOGStaticMemoryGadget;
use extcodehash::ExtcodehashGadget;
use gas::GasGadget;
use gasprice::GasPriceGadget;
use is_zero::IsZeroGadget;
use jump::JumpGadget;
use jumpdest::JumpdestGadget;
use jumpi::JumpiGadget;
use memory::MemoryGadget;
use memory_copy::CopyToMemoryGadget;
use msize::MsizeGadget;
use mul_div_mod::MulDivModGadget;
use number::NumberGadget;
use origin::OriginGadget;
use pc::PcGadget;
use pop::PopGadget;
use push::PushGadget;
use selfbalance::SelfbalanceGadget;
use shr::ShrGadget;
use signed_comparator::SignedComparatorGadget;
use signextend::SignextendGadget;
use sload::SloadGadget;
use sstore::SstoreGadget;
use stop::StopGadget;
use swap::SwapGadget;
use timestamp::TimestampGadget;

pub(crate) trait ExecutionGadget<F: FieldExt> {
    const NAME: &'static str;

    const EXECUTION_STATE: ExecutionState;

    fn configure(cb: &mut ConstraintBuilder<F>) -> Self;

    fn assign_exec_step(
        &self,
        region: &mut Region<'_, F>,
        offset: usize,
        block: &Block<F>,
        transaction: &Transaction,
        call: &Call,
        step: &ExecStep,
    ) -> Result<(), Error>;
}

#[derive(Clone, Debug)]
pub(crate) struct ExecutionConfig<F> {
    q_step: Selector,
    q_step_first: Selector,
    q_step_last: Selector,
    step: Step<F>,
    presets_map: HashMap<ExecutionState, Vec<Preset<F>>>,
    // internal state gadgets
    begin_tx_gadget: BeginTxGadget<F>,
    copy_to_memory_gadget: CopyToMemoryGadget<F>,
    end_block_gadget: EndBlockGadget<F>,
    end_tx_gadget: EndTxGadget<F>,
    // opcode gadgets
    add_sub_gadget: AddSubGadget<F>,
    bitwise_gadget: BitwiseGadget<F>,
    byte_gadget: ByteGadget<F>,
    call_gadget: CallGadget<F>,
    call_value_gadget: CallValueGadget<F>,
    calldatacopy_gadget: CallDataCopyGadget<F>,
    calldataload_gadget: CallDataLoadGadget<F>,
    calldatasize_gadget: CallDataSizeGadget<F>,
    caller_gadget: CallerGadget<F>,
    coinbase_gadget: CoinbaseGadget<F>,
    comparator_gadget: ComparatorGadget<F>,
    dup_gadget: DupGadget<F>,
    extcodehash_gadget: ExtcodehashGadget<F>,
    gas_gadget: GasGadget<F>,
    gasprice_gadget: GasPriceGadget<F>,
    iszero_gadget: IsZeroGadget<F>,
    jump_gadget: JumpGadget<F>,
    jumpdest_gadget: JumpdestGadget<F>,
    jumpi_gadget: JumpiGadget<F>,
    memory_gadget: MemoryGadget<F>,
    msize_gadget: MsizeGadget<F>,
    mul_div_mod_gadget: MulDivModGadget<F>,
    number_gadget: NumberGadget<F>,
    origin_gadget: OriginGadget<F>,
    pc_gadget: PcGadget<F>,
    pop_gadget: PopGadget<F>,
    push_gadget: PushGadget<F>,
    selfbalance_gadget: SelfbalanceGadget<F>,
    signed_comparator_gadget: SignedComparatorGadget<F>,
    signextend_gadget: SignextendGadget<F>,
<<<<<<< HEAD
    shr_gadget: ShrGadget<F>,
=======
    sload_gadget: SloadGadget<F>,
    sstore_gadget: SstoreGadget<F>,
>>>>>>> a9bdc9a8
    stop_gadget: StopGadget<F>,
    swap_gadget: SwapGadget<F>,
    timestamp_gadget: TimestampGadget<F>,
    // error gadgets
    error_oog_static_memory_gadget: ErrorOOGStaticMemoryGadget<F>,
}

impl<F: Field> ExecutionConfig<F> {
    pub(crate) fn configure<TxTable, RwTable, BytecodeTable, BlockTable>(
        meta: &mut ConstraintSystem<F>,
        power_of_randomness: [Expression<F>; 31],
        fixed_table: [Column<Fixed>; 4],
        tx_table: TxTable,
        rw_table: RwTable,
        bytecode_table: BytecodeTable,
        block_table: BlockTable,
    ) -> Self
    where
        TxTable: LookupTable<F, 4>,
        RwTable: LookupTable<F, 11>,
        BytecodeTable: LookupTable<F, 4>,
        BlockTable: LookupTable<F, 3>,
    {
        let q_step = meta.complex_selector();
        let q_step_first = meta.complex_selector();
        let q_step_last = meta.complex_selector();
        let qs_byte_lookup = meta.advice_column();
        let advices = [(); STEP_WIDTH].map(|_| meta.advice_column());

        let step_curr = Step::new(meta, qs_byte_lookup, advices, false);
        let step_next = Step::new(meta, qs_byte_lookup, advices, true);
        let mut independent_lookups = Vec::new();
        let mut presets_map = HashMap::new();

        meta.create_gate("Constrain execution state", |meta| {
            let q_step = meta.query_selector(q_step);
            let q_step_first = meta.query_selector(q_step_first);
            let q_step_last = meta.query_selector(q_step_last);

            // Only one of execution_state should be enabled
            let sum_to_one = (
                "Only one of execution_state should be enabled",
                step_curr
                    .state
                    .execution_state
                    .iter()
                    .fold(1u64.expr(), |acc, cell| acc - cell.expr()),
            );

            // Cells representation for execution_state should be bool.
            let bool_checks = step_curr.state.execution_state.iter().map(|cell| {
                (
                    "Representation for execution_state should be bool",
                    cell.expr() * (1u64.expr() - cell.expr()),
                )
            });

            // ExecutionState transition should be correct.
            let execution_state_transition = {
                let q_step_last = q_step_last.clone();
                iter::empty()
                    .chain(
                        [
                            (
                                "EndTx can only transit to BeginTx or EndBlock",
                                ExecutionState::EndTx,
                                vec![ExecutionState::BeginTx, ExecutionState::EndBlock],
                            ),
                            (
                                "EndBlock can only transit to EndBlock",
                                ExecutionState::EndBlock,
                                vec![ExecutionState::EndBlock],
                            ),
                        ]
                        .map(|(name, from, to)| {
                            (
                                name,
                                step_curr.execution_state_selector([from])
                                    * (1.expr() - step_next.execution_state_selector(to)),
                            )
                        }),
                    )
                    .chain(
                        [
                            (
                                "Only EndTx can transit to BeginTx",
                                ExecutionState::BeginTx,
                                vec![ExecutionState::EndTx],
                            ),
                            (
                                "Only ExecutionState which halts or BeginTx can transit to EndTx",
                                ExecutionState::EndTx,
                                ExecutionState::iterator()
                                    .filter(ExecutionState::halts)
                                    .chain(iter::once(ExecutionState::BeginTx))
                                    .collect(),
                            ),
                            (
                                "Only EndTx or EndBlock can transit to EndBlock",
                                ExecutionState::EndBlock,
                                vec![ExecutionState::EndTx, ExecutionState::EndBlock],
                            ),
                            (
                                "Only ExecutionState which copies memory to memory can transit to CopyToMemory",
                                ExecutionState::CopyToMemory,
                                vec![ExecutionState::CopyToMemory, ExecutionState::CALLDATACOPY],
                            ),
                        ]
                        .map(|(name, to, from)| {
                            (
                                name,
                                step_next.execution_state_selector([to])
                                    * (1.expr() - step_curr.execution_state_selector(from)),
                            )
                        }),
                    )
                    .map(move |(name, poly)| (name, (1.expr() - q_step_last.clone()) * poly))
            };

            let _first_step_check = {
                let begin_tx_selector =
                    step_curr.execution_state_selector([ExecutionState::BeginTx]);
                iter::once((
                    "First step should be BeginTx",
                    q_step_first * (1.expr() - begin_tx_selector),
                ))
            };

            let _last_step_check = {
                let end_block_selector =
                    step_curr.execution_state_selector([ExecutionState::EndBlock]);
                iter::once((
                    "Last step should be EndBlock",
                    q_step_last * (1.expr() - end_block_selector),
                ))
            };

            iter::once(sum_to_one)
                .chain(bool_checks)
                .chain(execution_state_transition)
                .map(move |(name, poly)| (name, q_step.clone() * poly))
                // TODO: Enable these after test of CALLDATACOPY is complete.
                // .chain(first_step_check)
                // .chain(last_step_check)
        });

        // Use qs_byte_lookup as selector to do byte range lookup on each advice
        // column. In this way, ExecutionGadget could enable the byte range
        // lookup by enable qs_byte_lookup.
        for advice in advices {
            meta.lookup_any("Qs byte", |meta| {
                let advice = meta.query_advice(advice, Rotation::cur());
                let qs_byte_lookup = meta.query_advice(qs_byte_lookup, Rotation::cur());

                vec![
                    qs_byte_lookup.clone() * FixedTableTag::Range256.expr(),
                    qs_byte_lookup * advice,
                    0u64.expr(),
                    0u64.expr(),
                ]
                .into_iter()
                .zip(fixed_table.table_exprs(meta).to_vec().into_iter())
                .collect::<Vec<_>>()
            });
        }

        macro_rules! configure_gadget {
            () => {
                Self::configure_gadget(
                    meta,
                    q_step,
                    q_step_first,
                    &power_of_randomness,
                    &step_curr,
                    &step_next,
                    &mut independent_lookups,
                    &mut presets_map,
                )
            };
        }

        let config = Self {
            q_step,
            q_step_first,
            q_step_last,
            // internal states
            begin_tx_gadget: configure_gadget!(),
            copy_to_memory_gadget: configure_gadget!(),
            end_block_gadget: configure_gadget!(),
            end_tx_gadget: configure_gadget!(),
            // opcode gadgets
            add_sub_gadget: configure_gadget!(),
            bitwise_gadget: configure_gadget!(),
            byte_gadget: configure_gadget!(),
            call_gadget: configure_gadget!(),
            call_value_gadget: configure_gadget!(),
            calldatacopy_gadget: configure_gadget!(),
            calldataload_gadget: configure_gadget!(),
            calldatasize_gadget: configure_gadget!(),
            caller_gadget: configure_gadget!(),
            coinbase_gadget: configure_gadget!(),
            comparator_gadget: configure_gadget!(),
            dup_gadget: configure_gadget!(),
            extcodehash_gadget: configure_gadget!(),
            gas_gadget: configure_gadget!(),
            gasprice_gadget: configure_gadget!(),
            iszero_gadget: configure_gadget!(),
            jump_gadget: configure_gadget!(),
            jumpdest_gadget: configure_gadget!(),
            jumpi_gadget: configure_gadget!(),
            memory_gadget: configure_gadget!(),
            msize_gadget: configure_gadget!(),
            mul_div_mod_gadget: configure_gadget!(),
            number_gadget: configure_gadget!(),
            origin_gadget: configure_gadget!(),
            pc_gadget: configure_gadget!(),
            pop_gadget: configure_gadget!(),
            push_gadget: configure_gadget!(),
            selfbalance_gadget: configure_gadget!(),
            shr_gadget: configure_gadget!(),
            signed_comparator_gadget: configure_gadget!(),
            signextend_gadget: configure_gadget!(),
            sload_gadget: configure_gadget!(),
            sstore_gadget: configure_gadget!(),
            stop_gadget: configure_gadget!(),
            swap_gadget: configure_gadget!(),
            timestamp_gadget: configure_gadget!(),
            // error gadgets
            error_oog_static_memory_gadget: configure_gadget!(),
            // step and presets
            step: step_curr,
            presets_map,
        };

        Self::configure_lookup(
            meta,
            q_step,
            fixed_table,
            tx_table,
            rw_table,
            bytecode_table,
            block_table,
            independent_lookups,
        );

        config
    }

    #[allow(clippy::too_many_arguments)]
    fn configure_gadget<G: ExecutionGadget<F>>(
        meta: &mut ConstraintSystem<F>,
        q_step: Selector,
        q_step_first: Selector,
        power_of_randomness: &[Expression<F>; 31],
        step_curr: &Step<F>,
        step_next: &Step<F>,
        independent_lookups: &mut Vec<Vec<Lookup<F>>>,
        presets_map: &mut HashMap<ExecutionState, Vec<Preset<F>>>,
    ) -> G {
        let mut cb = ConstraintBuilder::new(
            step_curr,
            step_next,
            power_of_randomness,
            G::EXECUTION_STATE,
        );

        let gadget = G::configure(&mut cb);

        let (constraints, constraints_first_step, lookups, presets) = cb.build();
        debug_assert!(
            !presets_map.contains_key(&G::EXECUTION_STATE),
            "execution state already configured"
        );
        presets_map.insert(G::EXECUTION_STATE, presets);

        for (selector, constraints) in [
            (q_step, constraints),
            (q_step_first, constraints_first_step),
        ] {
            if !constraints.is_empty() {
                meta.create_gate(G::NAME, |meta| {
                    let selector = meta.query_selector(selector);

                    constraints
                        .into_iter()
                        .map(move |(name, constraint)| (name, selector.clone() * constraint))
                });
            }
        }

        // Push lookups of this ExecutionState to independent_lookups for
        // further configuration in configure_lookup.
        independent_lookups.push(lookups.iter().map(|(_, lookup)| lookup.clone()).collect());

        gadget
    }

    #[allow(clippy::too_many_arguments)]
    fn configure_lookup<TxTable, RwTable, BytecodeTable, BlockTable>(
        meta: &mut ConstraintSystem<F>,
        q_step: Selector,
        fixed_table: [Column<Fixed>; 4],
        tx_table: TxTable,
        rw_table: RwTable,
        bytecode_table: BytecodeTable,
        block_table: BlockTable,
        independent_lookups: Vec<Vec<Lookup<F>>>,
    ) where
        TxTable: LookupTable<F, 4>,
        RwTable: LookupTable<F, 11>,
        BytecodeTable: LookupTable<F, 4>,
        BlockTable: LookupTable<F, 3>,
    {
        // Because one and only one ExecutionState is enabled at a step, we then
        // know only one of independent_lookups will be enabled at a step, so we
        // can add up them together to reduce the amount of lookup arguments.
        // This map holds all added up independent lookups as accumulated
        // lookups, and will be used in configuring lookup arguments later.
        let mut acc_lookups_of_table = HashMap::new();

        for lookups in independent_lookups {
            let mut index_of_table = HashMap::new();

            for lookup in lookups {
                let table = lookup.table();
                let acc_lookups = acc_lookups_of_table.entry(table).or_insert_with(Vec::new);
                let index = index_of_table.entry(table).or_insert(0);

                if *index == acc_lookups.len() {
                    acc_lookups.push(lookup.input_exprs());
                } else {
                    // Add up independent lookup together
                    for (acc, expr) in acc_lookups[*index]
                        .iter_mut()
                        .zip(lookup.input_exprs().into_iter())
                    {
                        *acc = acc.clone() + expr;
                    }
                }
                *index += 1;
            }
        }

        macro_rules! lookup {
            ($id:path, $table:ident, $descrip:expr) => {
                if let Some(acc_lookups) = acc_lookups_of_table.remove(&$id) {
                    for input_exprs in acc_lookups {
                        meta.lookup_any(concat!("LOOKUP: ", stringify!($descrip)), |meta| {
                            let q_step = meta.query_selector(q_step);
                            input_exprs
                                .into_iter()
                                .zip($table.table_exprs(meta).to_vec().into_iter())
                                .map(|(input, table)| (q_step.clone() * input, table))
                                .collect::<Vec<_>>()
                        });
                    }
                }
            };
        }

        lookup!(Table::Fixed, fixed_table, "Fixed table");
        lookup!(Table::Tx, tx_table, "Tx table");
        lookup!(Table::Rw, rw_table, "RW table");
        lookup!(Table::Bytecode, bytecode_table, "Bytecode table");
        lookup!(Table::Block, block_table, "Block table");
    }

    pub fn assign_block(
        &self,
        layouter: &mut impl Layouter<F>,
        block: &Block<F>,
    ) -> Result<(), Error> {
        layouter.assign_region(
            || "Execution step",
            |mut region| {
                let mut offset = 0;

                self.q_step_first.enable(&mut region, offset)?;

                for transaction in &block.txs {
                    for step in &transaction.steps {
                        let call = &transaction.calls[step.call_index];

                        self.q_step.enable(&mut region, offset)?;
                        self.assign_exec_step(&mut region, offset, block, transaction, call, step)?;

                        offset += STEP_HEIGHT;
                    }
                }
                Ok(())
            },
        )?;

        // TODO: Pad leftover region to the desired capacity
        // TODO: Enable q_step_last

        Ok(())
    }

    /// Assign exact steps in block without padding for unit test purpose
    pub fn assign_block_exact(
        &self,
        layouter: &mut impl Layouter<F>,
        block: &Block<F>,
    ) -> Result<(), Error> {
        layouter.assign_region(
            || "Execution step",
            |mut region| {
                let mut offset = 0;

                self.q_step_first.enable(&mut region, offset)?;

                for transaction in &block.txs {
                    for step in &transaction.steps {
                        let call = &transaction.calls[step.call_index];

                        self.q_step.enable(&mut region, offset)?;
                        self.assign_exec_step(&mut region, offset, block, transaction, call, step)?;

                        offset += STEP_HEIGHT;
                    }
                }

                self.q_step_last.enable(&mut region, offset - STEP_HEIGHT)?;

                Ok(())
            },
        )
    }

    fn assign_exec_step(
        &self,
        region: &mut Region<'_, F>,
        offset: usize,
        block: &Block<F>,
        transaction: &Transaction,
        call: &Call,
        step: &ExecStep,
    ) -> Result<(), Error> {
        self.step
            .assign_exec_step(region, offset, block, transaction, call, step)?;

        for (cell, value) in self
            .presets_map
            .get(&step.execution_state)
            .expect("not implemented")
        {
            cell.assign(region, offset, Some(*value))?;
        }

        macro_rules! assign_exec_step {
            ($gadget:expr) => {
                $gadget.assign_exec_step(region, offset, block, transaction, call, step)?
            };
        }

        match step.execution_state {
            // internal states
            ExecutionState::BeginTx => assign_exec_step!(self.begin_tx_gadget),
            ExecutionState::CopyToMemory => assign_exec_step!(self.copy_to_memory_gadget),
            ExecutionState::EndTx => assign_exec_step!(self.end_tx_gadget),
            ExecutionState::EndBlock => assign_exec_step!(self.end_block_gadget),
            // opcode
            ExecutionState::ADD_SUB => assign_exec_step!(self.add_sub_gadget),
            ExecutionState::BITWISE => assign_exec_step!(self.bitwise_gadget),
            ExecutionState::BYTE => assign_exec_step!(self.byte_gadget),
            ExecutionState::CALL => assign_exec_step!(self.call_gadget),
            ExecutionState::CALLDATACOPY => assign_exec_step!(self.calldatacopy_gadget),
            ExecutionState::CALLDATALOAD => assign_exec_step!(self.calldataload_gadget),
            ExecutionState::CALLDATASIZE => assign_exec_step!(self.calldatasize_gadget),
            ExecutionState::CALLER => assign_exec_step!(self.caller_gadget),
            ExecutionState::CALLVALUE => assign_exec_step!(self.call_value_gadget),
            ExecutionState::COINBASE => assign_exec_step!(self.coinbase_gadget),
            ExecutionState::CMP => assign_exec_step!(self.comparator_gadget),
            ExecutionState::DUP => assign_exec_step!(self.dup_gadget),
            ExecutionState::EXTCODEHASH => assign_exec_step!(self.extcodehash_gadget),
            ExecutionState::GAS => assign_exec_step!(self.gas_gadget),
            ExecutionState::GASPRICE => assign_exec_step!(self.gasprice_gadget),
            ExecutionState::ISZERO => assign_exec_step!(self.iszero_gadget),
            ExecutionState::JUMP => assign_exec_step!(self.jump_gadget),
            ExecutionState::JUMPDEST => assign_exec_step!(self.jumpdest_gadget),
            ExecutionState::JUMPI => assign_exec_step!(self.jumpi_gadget),
            ExecutionState::MEMORY => assign_exec_step!(self.memory_gadget),
            ExecutionState::MSIZE => assign_exec_step!(self.msize_gadget),
            ExecutionState::MUL_DIV_MOD => assign_exec_step!(self.mul_div_mod_gadget),
            ExecutionState::NUMBER => assign_exec_step!(self.number_gadget),
            ExecutionState::ORIGIN => assign_exec_step!(self.origin_gadget),
            ExecutionState::PC => assign_exec_step!(self.pc_gadget),
            ExecutionState::POP => assign_exec_step!(self.pop_gadget),
            ExecutionState::PUSH => assign_exec_step!(self.push_gadget),
            ExecutionState::SCMP => assign_exec_step!(self.signed_comparator_gadget),
            ExecutionState::SELFBALANCE => assign_exec_step!(self.selfbalance_gadget),
            ExecutionState::SIGNEXTEND => assign_exec_step!(self.signextend_gadget),
            ExecutionState::SLOAD => assign_exec_step!(self.sload_gadget),
            ExecutionState::SHR => assign_exec_step!(self.shr_gadget),
            ExecutionState::SSTORE => assign_exec_step!(self.sstore_gadget),
            ExecutionState::STOP => assign_exec_step!(self.stop_gadget),
            ExecutionState::SWAP => assign_exec_step!(self.swap_gadget),
            ExecutionState::TIMESTAMP => assign_exec_step!(self.timestamp_gadget),
            // errors
            ExecutionState::ErrorOutOfGasStaticMemoryExpansion => {
                assign_exec_step!(self.error_oog_static_memory_gadget)
            }
            _ => unimplemented!(),
        }

        Ok(())
    }
}<|MERGE_RESOLUTION|>--- conflicted
+++ resolved
@@ -160,14 +160,11 @@
     pop_gadget: PopGadget<F>,
     push_gadget: PushGadget<F>,
     selfbalance_gadget: SelfbalanceGadget<F>,
+    shr_gadget: ShrGadget<F>,
     signed_comparator_gadget: SignedComparatorGadget<F>,
     signextend_gadget: SignextendGadget<F>,
-<<<<<<< HEAD
-    shr_gadget: ShrGadget<F>,
-=======
     sload_gadget: SloadGadget<F>,
     sstore_gadget: SstoreGadget<F>,
->>>>>>> a9bdc9a8
     stop_gadget: StopGadget<F>,
     swap_gadget: SwapGadget<F>,
     timestamp_gadget: TimestampGadget<F>,
