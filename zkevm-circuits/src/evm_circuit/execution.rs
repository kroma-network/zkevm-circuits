--- conflicted
+++ resolved
@@ -49,12 +49,9 @@
 mod pc;
 mod pop;
 mod push;
-<<<<<<< HEAD
 mod selfbalance;
+mod shl;
 mod shr;
-=======
-mod shl;
->>>>>>> 52b6206c
 mod signed_comparator;
 mod signextend;
 mod sload;
@@ -95,12 +92,8 @@
 use pc::PcGadget;
 use pop::PopGadget;
 use push::PushGadget;
-<<<<<<< HEAD
 use selfbalance::SelfbalanceGadget;
 use shr::ShrGadget;
-=======
-use shl::ShlGadget;
->>>>>>> 52b6206c
 use signed_comparator::SignedComparatorGadget;
 use signextend::SignextendGadget;
 use sload::SloadGadget;
@@ -167,12 +160,8 @@
     pc_gadget: PcGadget<F>,
     pop_gadget: PopGadget<F>,
     push_gadget: PushGadget<F>,
-<<<<<<< HEAD
     selfbalance_gadget: SelfbalanceGadget<F>,
     shr_gadget: ShrGadget<F>,
-=======
-    shl_gadget: ShlGadget<F>,
->>>>>>> 52b6206c
     signed_comparator_gadget: SignedComparatorGadget<F>,
     signextend_gadget: SignextendGadget<F>,
     sload_gadget: SloadGadget<F>,
@@ -395,12 +384,8 @@
             pc_gadget: configure_gadget!(),
             pop_gadget: configure_gadget!(),
             push_gadget: configure_gadget!(),
-<<<<<<< HEAD
             selfbalance_gadget: configure_gadget!(),
             shr_gadget: configure_gadget!(),
-=======
-            shl_gadget: configure_gadget!(),
->>>>>>> 52b6206c
             signed_comparator_gadget: configure_gadget!(),
             signextend_gadget: configure_gadget!(),
             sload_gadget: configure_gadget!(),
@@ -646,17 +631,7 @@
             // opcode
             ExecutionState::ADD_SUB => assign_exec_step!(self.add_sub_gadget),
             ExecutionState::BITWISE => assign_exec_step!(self.bitwise_gadget),
-<<<<<<< HEAD
-=======
             ExecutionState::SHL => assign_exec_step!(self.shl_gadget),
-            ExecutionState::SIGNEXTEND => {
-                assign_exec_step!(self.signextend_gadget)
-            }
-            ExecutionState::CMP => assign_exec_step!(self.comparator_gadget),
-            ExecutionState::SCMP => {
-                assign_exec_step!(self.signed_comparator_gadget)
-            }
->>>>>>> 52b6206c
             ExecutionState::BYTE => assign_exec_step!(self.byte_gadget),
             ExecutionState::CALL => assign_exec_step!(self.call_gadget),
             ExecutionState::CALLDATACOPY => assign_exec_step!(self.calldatacopy_gadget),
