--- conflicted
+++ resolved
@@ -9,13 +9,8 @@
                 ConstraintBuilder, ReversionInfo, StepStateTransition,
                 Transition::{Delta, To},
             },
-<<<<<<< HEAD
-            math_gadget::{IsZeroGadget, MulWordByU64Gadget, RangeCheckGadget},
+            math_gadget::{IsEqualGadget, IsZeroGadget, MulWordByU64Gadget, RangeCheckGadget},
             CachedRegion, Cell, RandomLinearCombination, Word,
-=======
-            math_gadget::{IsEqualGadget, IsZeroGadget, MulWordByU64Gadget, RangeCheckGadget},
-            select, CachedRegion, Cell, RandomLinearCombination, Word,
->>>>>>> 1c3c9a46
         },
         witness::{Block, Call, ExecStep, Transaction},
     },
@@ -283,11 +278,8 @@
             sufficient_gas_left,
             transfer_with_gas_fee,
             code_hash,
-<<<<<<< HEAD
             intrinsic_gas_cost,
-=======
             is_empty_code_hash,
->>>>>>> 1c3c9a46
         }
     }
 
