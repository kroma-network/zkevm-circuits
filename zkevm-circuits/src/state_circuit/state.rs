--- conflicted
+++ resolved
@@ -924,18 +924,8 @@
         value_prev: F,
     ) -> Result<BusMapping<F>, Error> {
         let address = {
-<<<<<<< HEAD
             let cell =
-                region.assign_advice(|| "address", self.address(), offset, || Ok(address))?;
-            Variable::<F, F> {
-                cell,
-                field_elem: Some(address),
-                value: Some(address),
-            }
-=======
-            let cell = region.assign_advice(|| "address", self.address, offset, || Ok(address))?;
             Variable::<F, F>::new(cell, Some(address))
->>>>>>> a07200fb
         };
 
         if SANITY_CHECK && rw_counter > F::from(RW_COUNTER_MAX as u64) {
@@ -984,29 +974,12 @@
             let cell =
                 region.assign_advice(|| "is_write", self.is_write, offset, || Ok(is_write))?;
 
-<<<<<<< HEAD
-            Variable::<F, F> {
-                cell,
-                field_elem: Some(is_write),
-                value: Some(is_write),
-            }
+            Variable::<F, F>::new(cell, Some(flag))
         };
 
         let target = {
             let cell = region.assign_advice(|| "target", self.tag(), offset, || Ok(target))?;
-            Variable::<F, F> {
-                cell,
-                field_elem: Some(target),
-                value: Some(target),
-            }
-=======
-            Variable::<F, F>::new(cell, Some(flag))
-        };
-
-        let target = {
-            let cell = region.assign_fixed(|| "target", self.q_target, offset, || Ok(target))?;
             Variable::<F, F>::new(cell, Some(target))
->>>>>>> a07200fb
         };
 
         Ok(BusMapping {
