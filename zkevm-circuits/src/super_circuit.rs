//! The Super Circuit is a circuit that contains all the circuits of the
//! zkEVM in order to achieve two things:
//! - Check the correct integration between circuits via the shared lookup
//!   tables, to verify that the table layouts match.
//! - Allow having a single circuit setup for which a proof can be generated
//!   that would be verified under a single aggregation circuit for the first
//!   milestone.
//!
//! The current implementation contains the following circuits:
//!
//! - [x] EVM Circuit
//! - [ ] State Circuit
//! - [x] Tx Circuit
//! - [x] Bytecode Circuit
//! - [x] Copy Circuit
//! - [ ] Keccak Circuit
//! - [ ] MPT Circuit
//! - [ ] PublicInputs Circuit
//!
//! And the following shared tables, with the circuits that use them:
//!
//! - [x] Copy Table
//!   - [x] Copy Circuit
//!   - [x] EVM Circuit
//! - [ ] Rw Table
//!   - [ ] State Circuit
//!   - [ ] EVM Circuit
//!   - [ ] Copy Circuit
//! - [x] Tx Table
//!   - [x] Tx Circuit
//!   - [x] EVM Circuit
//!   - [x] Copy Circuit
//!   - [ ] PublicInputs Circuit
//! - [x] Bytecode Table
//!   - [x] Bytecode Circuit
//!   - [x] EVM Circuit
//!   - [x] Copy Circuit
//! - [ ] Block Table
//!   - [ ] EVM Circuit
//!   - [ ] PublicInputs Circuit
//! - [ ] MPT Table
//!   - [ ] MPT Circuit
//!   - [ ] State Circuit
//! - [x] Keccak Table
//!   - [ ] Keccak Circuit
//!   - [ ] EVM Circuit
//!   - [x] Bytecode Circuit
//!   - [x] Tx Circuit
//!   - [ ] MPT Circuit

use crate::state_circuit::StateCircuitConfig;
use crate::tx_circuit::{TxCircuit, TxCircuitConfig};

use crate::bytecode_circuit::bytecode_unroller::{
    unroll, Config as BytecodeConfig, UnrolledBytecode,
};

use crate::evm_circuit::{table::FixedTableTag, witness::Block, EvmCircuit};
use crate::table::{BlockTable, BytecodeTable, CopyTable, KeccakTable, RwTable, TxTable};
use crate::util::power_of_randomness_from_instance;
use eth_types::Field;
use halo2_proofs::{
    circuit::{Layouter, SimpleFloorPlanner},
    plonk::{Circuit, ConstraintSystem, Error},
};

use super::copy_circuit::CopyCircuit;
use crate::{evm_circuit::witness::block_convert, tx_circuit::sign_verify::POW_RAND_SIZE};
use bus_mapping::mock::BlockData;
use eth_types::geth_types::{self, GethData};
use group::{Curve, Group};
use halo2_proofs::arithmetic::{CurveAffine, Field as Halo2Field};
use halo2_proofs::pairing::bn256::Fr;
use rand::RngCore;
use secp256k1::Secp256k1Affine;
use strum::IntoEnumIterator;

/// Configuration of the Super Circuit
#[derive(Clone)]
pub struct SuperCircuitConfig<F: Field, const MAX_TXS: usize, const MAX_CALLDATA: usize> {
    tx_table: TxTable,
    rw_table: RwTable,
    bytecode_table: BytecodeTable,
    block_table: BlockTable,
    keccak_table: KeccakTable,
    copy_table: CopyTable,
    evm_circuit: EvmCircuit<F>,
    state_circuit: StateCircuitConfig<F>,
    tx_circuit: TxCircuitConfig<F>,
    bytecode_circuit: BytecodeConfig<F>,
    copy_circuit: CopyCircuit<F>,
}

/// The Super Circuit contains all the zkEVM circuits
#[derive(Default, Debug)]
pub struct SuperCircuit<F: Field, const MAX_TXS: usize, const MAX_CALLDATA: usize> {
    // EVM Circuit
    /// Block witness. Usually derived via
    /// `evm_circuit::witness::block_convert`.
    pub block: Block<F>,
    /// Inputs for the keccak circuit
    pub keccak_inputs: Vec<Vec<u8>>,
    /// Passed down to the evm_circuit. Usually that will be
    /// `FixedTableTag::iter().collect()`.
    pub fixed_table_tags: Vec<FixedTableTag>,
    // Tx Circuit
    /// The transaction circuit that will be used in the `synthesize` step.
    pub tx_circuit: TxCircuit<F, MAX_TXS, MAX_CALLDATA>,
    // Bytecode Circuit
    // bytecodes: Vec<UnrolledBytecode<F>>,
    /// The maximium size for the underlying bytecode circuit.
    pub bytecode_size: usize,
}

impl<F: Field, const MAX_TXS: usize, const MAX_CALLDATA: usize>
    SuperCircuit<F, MAX_TXS, MAX_CALLDATA>
{
    /// Return the number of rows required to verify a given block
    pub fn get_num_rows_required(block: &Block<F>) -> usize {
        let mut cs = ConstraintSystem::default();
        let config = Self::configure(&mut cs);
        config.evm_circuit.get_num_rows_required(block)
    }
}

impl<F: Field, const MAX_TXS: usize, const MAX_CALLDATA: usize> Circuit<F>
    for SuperCircuit<F, MAX_TXS, MAX_CALLDATA>
{
    type Config = SuperCircuitConfig<F, MAX_TXS, MAX_CALLDATA>;
    type FloorPlanner = SimpleFloorPlanner;

    fn without_witnesses(&self) -> Self {
        Self::default()
    }

    fn configure(meta: &mut ConstraintSystem<F>) -> Self::Config {
        let tx_table = TxTable::construct(meta);
        let rw_table = RwTable::construct(meta);
        let bytecode_table = BytecodeTable::construct(meta);
        let block_table = BlockTable::construct(meta);
        let keccak_table = KeccakTable::construct(meta);
        let q_copy_table = meta.fixed_column();
        let copy_table = CopyTable::construct(meta, q_copy_table);

        let power_of_randomness = power_of_randomness_from_instance(meta);
        let evm_circuit = EvmCircuit::configure(
            meta,
            power_of_randomness[..31].to_vec().try_into().unwrap(),
            &tx_table,
            &rw_table,
            &bytecode_table,
            &block_table,
            &copy_table,
            &keccak_table,
        );
        let state_circuit = StateCircuitConfig::configure(
            meta,
            power_of_randomness[..31].to_vec().try_into().unwrap(),
            &rw_table,
        );

        Self::Config {
            tx_table: tx_table.clone(),
            rw_table,
            bytecode_table: bytecode_table.clone(),
            block_table,
            keccak_table: keccak_table.clone(),
            copy_table,
            evm_circuit,
            state_circuit,
            copy_circuit: CopyCircuit::configure(
                meta,
                &tx_table,
                &rw_table,
                &bytecode_table,
                copy_table,
                q_copy_table,
                power_of_randomness[0].clone(),
            ),
            tx_circuit: TxCircuitConfig::new(
                meta,
                power_of_randomness.clone(),
                tx_table,
                keccak_table.clone(),
            ),
            bytecode_circuit: BytecodeConfig::configure(
                meta,
                power_of_randomness[0].clone(),
                bytecode_table,
                keccak_table,
            ),
        }
    }

    fn synthesize(
        &self,
        config: Self::Config,
        mut layouter: impl Layouter<F>,
    ) -> Result<(), Error> {
        // --- EVM Circuit ---
        config
            .evm_circuit
            .load_fixed_table(&mut layouter, self.fixed_table_tags.clone())?;
        config.evm_circuit.load_byte_table(&mut layouter)?;
        config.rw_table.load(
            &mut layouter,
            &self.block.rws.table_assignments(),
            self.block.state_circuit_pad_to,
            self.block.randomness,
        )?;
        config.state_circuit.load(&mut layouter)?;
        config
            .block_table
            .load(&mut layouter, &self.block.context, self.block.randomness)?;
        config
            .copy_table
            .load(&mut layouter, &self.block, self.block.randomness)?;
        config
            .evm_circuit
            .assign_block(&mut layouter, &self.block)?;
        config.state_circuit.assign(
            &mut layouter,
            &self.block.rws.table_assignments(),
            self.block.state_circuit_pad_to,
            self.block.randomness,
        )?;
        // --- Tx Circuit ---
        self.tx_circuit.assign(&config.tx_circuit, &mut layouter)?;
        // --- Bytecode Circuit ---
        let bytecodes: Vec<UnrolledBytecode<F>> = self
            .block
            .bytecodes
            .iter()
            .map(|(_, b)| unroll(b.bytes.clone(), self.block.randomness))
            .collect();
        config.bytecode_circuit.load(&mut layouter)?;
        config.bytecode_circuit.assign(
            &mut layouter,
            self.bytecode_size,
            &bytecodes,
            self.block.randomness,
        )?;
        // --- Keccak Table ---
<<<<<<< HEAD
        let mut keccak_inputs = Vec::new();
        // Lookups from TxCircuit
        keccak_inputs.extend_from_slice(&tx_circuit::keccak_inputs(
            &self.tx_circuit.txs,
            self.block.context.chain_id().as_u64(),
        )?);
        // Lookups from BytecodeCircuit
        for bytecode in self.block.bytecodes.values() {
            keccak_inputs.push(bytecode.bytes.clone());
        }
        // Load Keccak Table
=======
>>>>>>> 1e9bc96a
        config
            .keccak_table
            .load(&mut layouter, &self.keccak_inputs, self.block.randomness)?;
        // --- Copy Circuit ---
        config
            .copy_circuit
            .assign_block(&mut layouter, &self.block, self.block.randomness)?;
        Ok(())
    }
}

impl<const MAX_TXS: usize, const MAX_CALLDATA: usize> SuperCircuit<Fr, MAX_TXS, MAX_CALLDATA> {
    /// From the witness data, generate a SuperCircuit instance with all of the
    /// sub-circuits filled with their corresponding witnesses.
    ///
    /// Also, return with it the minimum required SRS degree for the circuit and
    /// the Public Inputs needed.
    pub fn build(
        geth_data: GethData,
        rng: &mut (impl RngCore + Clone),
    ) -> Result<(u32, Self, Vec<Vec<Fr>>), bus_mapping::Error> {
        let txs = geth_data
            .eth_block
            .transactions
            .iter()
            .map(geth_types::Transaction::from)
            .collect();

        let mut builder =
            BlockData::new_from_geth_data(geth_data.clone()).new_circuit_input_builder();

        builder
            .handle_block(&geth_data.eth_block, &geth_data.geth_traces)
            .expect("could not handle block tx");
        let keccak_inputs = builder.keccak_inputs()?;
        let mut block = block_convert(&builder.block, &builder.code_db);

        block.randomness = Fr::random(rng.clone());
        let aux_generator = <Secp256k1Affine as CurveAffine>::CurveExt::random(rng).to_affine();

        let fixed_table_tags: Vec<FixedTableTag> = FixedTableTag::iter().collect();
        let log2_ceil = |n| u32::BITS - (n as u32).leading_zeros() - (n & (n - 1) == 0) as u32;

        let num_rows_required_for_steps =
            SuperCircuit::<_, MAX_TXS, MAX_CALLDATA>::get_num_rows_required(&block);

        let k = log2_ceil(
            64 + fixed_table_tags
                .iter()
                .map(|tag| tag.build::<Fr>().count())
                .sum::<usize>(),
        );
        let bytecodes_len = block
            .bytecodes
            .iter()
            .map(|(_, bytecode)| bytecode.bytes.len())
            .sum::<usize>();
        let k = k.max(log2_ceil(64 + bytecodes_len));
        let k = k.max(log2_ceil(64 + num_rows_required_for_steps));
        let k = k + 1;
        log::debug!("super circuit uses k = {}", k);

        let mut instance: Vec<Vec<Fr>> = (1..POW_RAND_SIZE + 1)
            .map(|exp| vec![block.randomness.pow_vartime(&[exp as u64, 0, 0, 0]); (1 << k) - 64])
            .collect();
        // SignVerifyChip -> ECDSAChip -> MainGate instance column
        instance.push(vec![]);

        let chain_id = block.context.chain_id();
        let tx_circuit = TxCircuit::new(aux_generator, block.randomness, chain_id.as_u64(), txs);

        let circuit = SuperCircuit::<_, MAX_TXS, MAX_CALLDATA> {
            block,
            fixed_table_tags,
            tx_circuit,
            keccak_inputs,
            // Instead of using 1 << k - NUM_BLINDING_ROWS, we use a much smaller number of enabled
            // rows for the Bytecode Circuit because otherwise it penalizes significantly the
            // MockProver verification time.
            bytecode_size: bytecodes_len + 64,
        };
        Ok((k, circuit, instance))
    }
}

#[cfg(test)]
mod super_circuit_tests {
    use super::*;
    use ethers_signers::{LocalWallet, Signer};
    use halo2_proofs::dev::MockProver;
    use mock::{TestContext, MOCK_CHAIN_ID};
    use rand::SeedableRng;
    use rand_chacha::ChaCha20Rng;
    use std::collections::HashMap;

    use eth_types::{address, bytecode, geth_types::GethData, Word};

    // High memory usage test.  Run in serial with:
    // `cargo test [...] skip_ -- --ignored --test-threads 1`
    // NOTE: This test is not run as part of CI because it requires more memory than
    // is available in github workers and so it gets killed before completion.
    #[ignore]
    #[test]
    fn skip_test_super_circuit() {
        let mut rng = ChaCha20Rng::seed_from_u64(2);

        let chain_id = (*MOCK_CHAIN_ID).as_u64();

        let bytecode = bytecode! {
            GAS
            STOP
        };

        let wallet_a = LocalWallet::new(&mut rng).with_chain_id(chain_id);

        let addr_a = wallet_a.address();
        let addr_b = address!("0x000000000000000000000000000000000000BBBB");

        let mut wallets = HashMap::new();
        wallets.insert(wallet_a.address(), wallet_a);

        let mut block: GethData = TestContext::<2, 1>::new(
            None,
            |accs| {
                accs[0]
                    .address(addr_b)
                    .balance(Word::from(1u64 << 20))
                    .code(bytecode);
                accs[1].address(addr_a).balance(Word::from(1u64 << 20));
            },
            |mut txs, accs| {
                txs[0]
                    .from(accs[1].address)
                    .to(accs[0].address)
                    .gas(Word::from(1_000_000u64));
            },
            |block, _tx| block.number(0xcafeu64),
        )
        .unwrap()
        .into();

        block.sign(&wallets);

        let (k, circuit, instance) =
            SuperCircuit::<_, 1, 32>::build(block, &mut ChaCha20Rng::seed_from_u64(2)).unwrap();
        let prover = MockProver::run(k, &circuit, instance).unwrap();
        let res = prover.verify();
        if let Err(err) = res {
            eprintln!("Verification failures:");
            eprintln!("{:#?}", err);
            panic!("Failed verification");
        }
    }
}<|MERGE_RESOLUTION|>--- conflicted
+++ resolved
@@ -241,20 +241,6 @@
             self.block.randomness,
         )?;
         // --- Keccak Table ---
-<<<<<<< HEAD
-        let mut keccak_inputs = Vec::new();
-        // Lookups from TxCircuit
-        keccak_inputs.extend_from_slice(&tx_circuit::keccak_inputs(
-            &self.tx_circuit.txs,
-            self.block.context.chain_id().as_u64(),
-        )?);
-        // Lookups from BytecodeCircuit
-        for bytecode in self.block.bytecodes.values() {
-            keccak_inputs.push(bytecode.bytes.clone());
-        }
-        // Load Keccak Table
-=======
->>>>>>> 1e9bc96a
         config
             .keccak_table
             .load(&mut layouter, &self.keccak_inputs, self.block.randomness)?;
