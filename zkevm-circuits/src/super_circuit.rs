--- conflicted
+++ resolved
@@ -303,13 +303,8 @@
         let evm_circuit = EvmCircuitConfig::new(
             meta,
             EvmCircuitConfigArgs {
-<<<<<<< HEAD
-                power_of_randomness,
+                challenges,
                 tx_table: tx_table.clone(),
-=======
-                challenges,
-                tx_table,
->>>>>>> a6267835
                 rw_table,
                 bytecode_table,
                 block_table: block_table.clone(),
@@ -351,7 +346,6 @@
         );
         let rws = &self.state_circuit.rows;
 
-<<<<<<< HEAD
         // PI circuit had the hardcoded constants for RegionIndex of block table
         // and tx table (which are 0 and 1).
         // The reason for that is the assignment of block/tx tables are done in
@@ -371,12 +365,6 @@
             &block.txs,
             block.circuits_params.max_txs,
             &challenges,
-=======
-        config.block_table.load(
-            &mut layouter,
-            &block.context,
-            Value::known(block.randomness),
->>>>>>> a6267835
         )?;
 
         config.mpt_table.load(
