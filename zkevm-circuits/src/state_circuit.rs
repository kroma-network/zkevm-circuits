//! The state circuit implementation.
mod constraint_builder;
mod lexicographic_ordering;
mod lookups;
mod multiple_precision_integer;
mod random_linear_combination;
#[cfg(test)]
mod test;

use crate::{
    evm_circuit::param::N_BYTES_WORD,
    table::{LookupTable, MptTable, RwTable, RwTableTag},
    util::{Challenges, Expr},
    witness::{MptUpdates, Rw, RwMap},
};
use constraint_builder::{ConstraintBuilder, Queries};
use eth_types::{Address, Field};
use gadgets::binary_number::{BinaryNumberChip, BinaryNumberConfig};
use halo2_proofs::{
    circuit::{Layouter, Region, SimpleFloorPlanner, Value},
    plonk::{
        Advice, Circuit, Column, ConstraintSystem, Error, Expression, Fixed, SecondPhase,
        VirtualCells,
    },
    poly::Rotation,
};
use lexicographic_ordering::Config as LexicographicOrderingConfig;
use lookups::{Chip as LookupsChip, Config as LookupsConfig, Queries as LookupsQueries};
use multiple_precision_integer::{Chip as MpiChip, Config as MpiConfig, Queries as MpiQueries};
use random_linear_combination::{Chip as RlcChip, Config as RlcConfig, Queries as RlcQueries};
#[cfg(test)]
use std::collections::HashMap;
use std::{iter::once, marker::PhantomData};

use self::constraint_builder::{MptUpdateTableQueries, RwTableQueries};

const N_LIMBS_RW_COUNTER: usize = 2;
const N_LIMBS_ACCOUNT_ADDRESS: usize = 10;
const N_LIMBS_ID: usize = 2;

/// Config for StateCircuit
#[derive(Clone)]
pub struct StateCircuitConfig<F> {
    // Figure out why you get errors when this is Selector.
    selector: Column<Fixed>,
    // https://github.com/privacy-scaling-explorations/zkevm-circuits/issues/407
    rw_table: RwTable,
    mpt_table: MptTable,
    sort_keys: SortKeysConfig,
    // Assigned value at the start of the block. For Rw::Account and
    // Rw::AccountStorage rows this is the committed value in the MPT, for
    // others, it is 0.
    initial_value: Column<Advice>,
    // For Rw::AccountStorage, identify if committed value or new value is zero.
    // Will do lookup for ProofType::StorageDoesNotExist if both are zero,
    // otherwise do lookup for ProofType::StorageChanged (either is non-zero).
    is_initial_value_zero: Column<Advice>,
    is_new_value_zero: Column<Advice>,
    state_root: Column<Advice>,
    lexicographic_ordering: LexicographicOrderingConfig,
    lookups: LookupsConfig,
    power_of_randomness: [Expression<F>; N_BYTES_WORD - 1],
}

impl<F: Field> StateCircuitConfig<F> {
    /// Configure StateCircuit
    pub fn configure(
        meta: &mut ConstraintSystem<F>,
        rw_table: &RwTable,
        mpt_table: &MptTable,
        challenges: Challenges<Expression<F>>,
    ) -> Self {
        let selector = meta.fixed_column();
        let lookups = LookupsChip::configure(meta);

        let rw_counter = MpiChip::configure(meta, selector, rw_table.rw_counter, lookups);
        let tag = BinaryNumberChip::configure(meta, selector, Some(rw_table.tag));
        let id = MpiChip::configure(meta, selector, rw_table.id, lookups);
        let address = MpiChip::configure(meta, selector, rw_table.address, lookups);

        let storage_key = RlcChip::configure(
            meta,
            selector,
            rw_table.storage_key,
            lookups,
            challenges.evm_word_powers_of_randomness(),
        );

<<<<<<< HEAD
        let initial_value = meta.advice_column();
        let is_initial_value_zero = meta.advice_column();
        let is_new_value_zero = meta.advice_column();
        let state_root = meta.advice_column();
=======
        let initial_value = meta.advice_column_in(SecondPhase);
        let state_root = meta.advice_column_in(SecondPhase);
>>>>>>> 067300ff

        let sort_keys = SortKeysConfig {
            tag,
            id,
            field_tag: rw_table.field_tag,
            address,
            storage_key,
            rw_counter,
        };

        let lexicographic_ordering = LexicographicOrderingConfig::configure(
            meta,
            sort_keys,
            lookups,
            challenges.evm_word_powers_of_randomness(),
        );

        let config = Self {
            selector,
            sort_keys,
            initial_value,
            is_initial_value_zero,
            is_new_value_zero,
            state_root,
            lexicographic_ordering,
            lookups,
            power_of_randomness: challenges.evm_word_powers_of_randomness(),
            rw_table: *rw_table,
            mpt_table: *mpt_table,
        };

        let mut constraint_builder = ConstraintBuilder::new();
        meta.create_gate("state circuit constraints", |meta| {
            let queries = queries(meta, &config);
            constraint_builder.build(&queries);
            constraint_builder.gate(queries.selector)
        });
        for (name, lookup) in constraint_builder.lookups() {
            meta.lookup_any(name, |_| lookup);
        }

        config
    }

    /// load fixed tables
    pub(crate) fn load(&self, layouter: &mut impl Layouter<F>) -> Result<(), Error> {
        LookupsChip::construct(self.lookups).load(layouter)
    }

    /// Make the assignments to the StateCircuit
    pub fn assign(
        &self,
        layouter: &mut impl Layouter<F>,
        rows: &[Rw],
        n_rows: usize, // 0 means dynamically calculated from `rows`.
        challenges: &Challenges<Value<F>>,
    ) -> Result<(), Error> {
        let updates = MptUpdates::mock_from(rows);
        layouter.assign_region(
            || "state circuit",
            |mut region| {
                self.assign_with_region(&mut region, rows, &updates, n_rows, challenges.evm_word())
            },
        )
    }

    fn assign_with_region(
        &self,
        region: &mut Region<'_, F>,
        rows: &[Rw],
        updates: &MptUpdates,
        n_rows: usize, // 0 means dynamically calculated from `rows`.
        randomness: Value<F>,
    ) -> Result<(), Error> {
        let tag_chip = BinaryNumberChip::construct(self.sort_keys.tag);

        let (rows, padding_length) = RwMap::table_assignments_prepad(rows, n_rows);
        let rows_len = rows.len();
        let rows = rows.iter();
        let prev_rows = once(None).chain(rows.clone().map(Some));

        let mut state_root = randomness.map(|_| F::zero());

        for (offset, (row, prev_row)) in rows.zip(prev_rows).enumerate() {
            if offset >= padding_length {
                log::trace!("state circuit assign offset:{} row:{:#?}", offset, row);
            }

            region.assign_fixed(
                || "selector",
                self.selector,
                offset,
                || Value::known(F::one()),
            )?;

            tag_chip.assign(region, offset, &row.tag())?;

            self.sort_keys
                .rw_counter
                .assign(region, offset, row.rw_counter() as u32)?;

            if let Some(id) = row.id() {
                self.sort_keys.id.assign(region, offset, id as u32)?;
            }

            if let Some(address) = row.address() {
                self.sort_keys.address.assign(region, offset, address)?;
            }

            if let Some(storage_key) = row.storage_key() {
                self.sort_keys
                    .storage_key
                    .assign(region, offset, randomness, storage_key)?;
            }

            if let Some(prev_row) = prev_row {
                let is_first_access = self
                    .lexicographic_ordering
                    .assign(region, offset, row, prev_row)?;

                if is_first_access {
                    // If previous row was a last access, we need to update the state root.

                    state_root = randomness
                        .zip(state_root)
                        .map(|(randomness, mut state_root)| {
                            if let Some(update) = updates.get(prev_row) {
                                let (new_root, old_root) = update.root_assignments(randomness);
                                assert_eq!(state_root, old_root);
                                state_root = new_root;
                            }
                            if matches!(row.tag(), RwTableTag::CallContext) && !row.is_write() {
                                assert_eq!(
                                    row.value_assignment(randomness),
                                    F::zero(),
                                    "{:?}",
                                    row
                                );
                            }
                            state_root
                        });
                }
            }

            // The initial value can be determined from the mpt updates or is 0.
<<<<<<< HEAD
            let (new_value, old_value) = updates
                .get(&row)
                .map(|u| u.value_assignments(randomness))
                .unwrap_or_default();
=======
            let initial_value = randomness.map(|randomness| {
                updates
                    .get(row)
                    .map(|u| u.value_assignments(randomness).1)
                    .unwrap_or_default()
            });

>>>>>>> 067300ff
            region.assign_advice(
                || "initial_value",
                self.initial_value,
                offset,
<<<<<<< HEAD
                || Value::known(old_value),
            )?;

            // Check if old value or new value is zero.
            let is_initial_value_zero =
                F::one() - old_value * old_value.invert().unwrap_or(F::zero());
            region.assign_advice(
                || "is_initial_value_zero",
                self.is_initial_value_zero,
                offset,
                || Value::known(is_initial_value_zero),
            )?;
            let is_new_value_zero = F::one() - new_value * new_value.invert().unwrap_or(F::zero());
            region.assign_advice(
                || "is_new_value_zero",
                self.is_new_value_zero,
                offset,
                || Value::known(is_new_value_zero),
=======
                || initial_value,
>>>>>>> 067300ff
            )?;

            // TODO: Switch from Rw::Start -> Rw::Padding to simplify this logic.
            // State root assignment is at previous row (offset - 1) because the state root
            // changes on the last access row.
            if offset != 0 {
                region.assign_advice(
                    || "state_root",
                    self.state_root,
                    offset - 1,
                    || state_root,
                )?;
            }

            if offset == rows_len - 1 {
                // The last row is always a last access, so we need to handle the case where the
                // state root changes because of an mpt lookup on the last row.
                if let Some(update) = updates.get(row) {
                    state_root = randomness.zip(state_root).map(|(randomness, state_root)| {
                        let (new_root, old_root) = update.root_assignments(randomness);
                        assert_eq!(state_root, old_root);
                        new_root
                    });
                }
                region.assign_advice(
                    || "last row state_root",
                    self.state_root,
                    offset,
                    || state_root,
                )?;
            }
        }

        Ok(())
    }
}

/// Keys for sorting the rows of the state circuit
#[derive(Clone, Copy)]
pub struct SortKeysConfig {
    tag: BinaryNumberConfig<RwTableTag, 4>,
    id: MpiConfig<u32, N_LIMBS_ID>,
    address: MpiConfig<Address, N_LIMBS_ACCOUNT_ADDRESS>,
    field_tag: Column<Advice>,
    storage_key: RlcConfig<N_BYTES_WORD>,
    rw_counter: MpiConfig<u32, N_LIMBS_RW_COUNTER>,
}

type Lookup<F> = (&'static str, Expression<F>, Expression<F>);

/// State Circuit for proving RwTable is valid
#[derive(Default, Clone)]
pub struct StateCircuit<F> {
    pub(crate) rows: Vec<Rw>,
    updates: MptUpdates,
    pub(crate) n_rows: usize,
    #[cfg(test)]
    overrides: HashMap<(test::AdviceColumn, isize), F>,
    _marker: PhantomData<F>,
}

impl<F: Field> StateCircuit<F> {
    /// make a new state circuit from an RwMap
    pub fn new(rw_map: RwMap, n_rows: usize) -> Self {
        let rows = rw_map.table_assignments();
        let updates = MptUpdates::mock_from(&rows);
        Self {
            rows,
            updates,
            n_rows,
            #[cfg(test)]
            overrides: HashMap::new(),
            _marker: PhantomData::default(),
        }
    }

    /// powers of randomness for instance columns
    pub fn instance(&self) -> Vec<Vec<F>> {
        vec![]
    }
}

impl<F: Field> Circuit<F> for StateCircuit<F>
where
    F: Field,
{
    type Config = (StateCircuitConfig<F>, Challenges);
    type FloorPlanner = SimpleFloorPlanner;

    fn without_witnesses(&self) -> Self {
        Self::default()
    }

    fn configure(meta: &mut ConstraintSystem<F>) -> Self::Config {
        let rw_table = RwTable::construct(meta);
        let mpt_table = MptTable::construct(meta);
        let challenges = Challenges::construct(meta);

        let config = {
            let challenges = challenges.exprs(meta);
            StateCircuitConfig::configure(meta, &rw_table, &mpt_table, challenges)
        };

        (config, challenges)
    }

    fn synthesize(
        &self,
        config: Self::Config,
        mut layouter: impl Layouter<F>,
    ) -> Result<(), Error> {
        let (config, challenges) = config;

        config.load(&mut layouter)?;

        let randomness = challenges.values(&mut layouter).evm_word();

        // Assigning to same columns in different regions should be avoided.
        // Here we use one single region to assign `overrides` to both rw table and
        // other parts.
        layouter.assign_region(
            || "state circuit",
            |mut region| {
                config.rw_table.load_with_region(
                    &mut region,
                    &self.rows,
                    self.n_rows,
                    randomness,
                )?;

                config
                    .mpt_table
                    .load_with_region(&mut region, &self.updates, randomness)?;

                config.assign_with_region(
                    &mut region,
                    &self.rows,
                    &self.updates,
                    self.n_rows,
                    randomness,
                )?;
                #[cfg(test)]
                {
                    let padding_length = RwMap::padding_len(self.rows.len(), self.n_rows);
                    for ((column, row_offset), &f) in &self.overrides {
                        let advice_column = column.value(&config);
                        let offset =
                            usize::try_from(isize::try_from(padding_length).unwrap() + *row_offset)
                                .unwrap();
                        region.assign_advice(
                            || "override",
                            advice_column,
                            offset,
                            || Value::known(f),
                        )?;
                    }
                }

                Ok(())
            },
        )
    }
}

fn queries<F: Field>(meta: &mut VirtualCells<'_, F>, c: &StateCircuitConfig<F>) -> Queries<F> {
    let first_different_limb = c.lexicographic_ordering.first_different_limb;
    let final_bits_sum = meta.query_advice(first_different_limb.bits[3], Rotation::cur())
        + meta.query_advice(first_different_limb.bits[4], Rotation::cur());
    let mpt_update_table_expressions = c.mpt_table.table_exprs(meta);

    Queries {
        selector: meta.query_fixed(c.selector, Rotation::cur()),
        // TODO: use LookupTable trait here.
        rw_table: RwTableQueries {
            rw_counter: meta.query_advice(c.rw_table.rw_counter, Rotation::cur()),
            prev_rw_counter: meta.query_advice(c.rw_table.rw_counter, Rotation::prev()),
            is_write: meta.query_advice(c.rw_table.is_write, Rotation::cur()),
            tag: meta.query_advice(c.rw_table.tag, Rotation::cur()),
            id: meta.query_advice(c.rw_table.id, Rotation::cur()),
            prev_id: meta.query_advice(c.rw_table.id, Rotation::prev()),
            address: meta.query_advice(c.rw_table.address, Rotation::cur()),
            prev_address: meta.query_advice(c.rw_table.address, Rotation::prev()),
            field_tag: meta.query_advice(c.rw_table.field_tag, Rotation::cur()),
            storage_key: meta.query_advice(c.rw_table.storage_key, Rotation::cur()),
            value: meta.query_advice(c.rw_table.value, Rotation::cur()),
            // TODO: we should constain value.prev() <-> value_prev.cur() later
            // see https://github.com/privacy-scaling-explorations/zkevm-specs/issues/202 for more details
            value_prev: meta.query_advice(c.rw_table.value, Rotation::prev()),
        },
        // TODO: clean this up
        mpt_update_table: MptUpdateTableQueries {
            address: mpt_update_table_expressions[0].clone(),
            storage_key: mpt_update_table_expressions[1].clone(),
            proof_type: mpt_update_table_expressions[2].clone(),
            new_root: mpt_update_table_expressions[3].clone(),
            old_root: mpt_update_table_expressions[4].clone(),
            new_value: mpt_update_table_expressions[5].clone(),
            old_value: mpt_update_table_expressions[6].clone(),
        },
        lexicographic_ordering_selector: meta
            .query_fixed(c.lexicographic_ordering.selector, Rotation::cur()),
        rw_counter: MpiQueries::new(meta, c.sort_keys.rw_counter),
        tag_bits: c
            .sort_keys
            .tag
            .bits
            .map(|bit| meta.query_advice(bit, Rotation::cur())),
        id: MpiQueries::new(meta, c.sort_keys.id),
        // this isn't binary! only 0 if most significant 3 bits are all 0 and at most 1 of the two
        // least significant bits is 1.
        // TODO: this can mask off just the top 3 bits if you want, since the 4th limb index is
        // Address9, which is always 0 for Rw::Stack rows.
        is_tag_and_id_unchanged: 4.expr()
            * (meta.query_advice(first_different_limb.bits[0], Rotation::cur())
                + meta.query_advice(first_different_limb.bits[1], Rotation::cur())
                + meta.query_advice(first_different_limb.bits[2], Rotation::cur()))
            + final_bits_sum.clone() * (1.expr() - final_bits_sum),
        address: MpiQueries::new(meta, c.sort_keys.address),
        storage_key: RlcQueries::new(meta, c.sort_keys.storage_key),
        initial_value: meta.query_advice(c.initial_value, Rotation::cur()),
        initial_value_prev: meta.query_advice(c.initial_value, Rotation::prev()),
        is_initial_value_zero: meta.query_advice(c.is_initial_value_zero, Rotation::cur()),
        is_new_value_zero: meta.query_advice(c.is_new_value_zero, Rotation::cur()),
        lookups: LookupsQueries::new(meta, c.lookups),
        power_of_randomness: c.power_of_randomness.clone(),
        // this isn't binary! only 0 if most significant 4 bits are all 1.
        first_access: 4.expr()
            - meta.query_advice(first_different_limb.bits[0], Rotation::cur())
            - meta.query_advice(first_different_limb.bits[1], Rotation::cur())
            - meta.query_advice(first_different_limb.bits[2], Rotation::cur())
            - meta.query_advice(first_different_limb.bits[3], Rotation::cur()),
        // 1 if first_different_limb is in the rw counter, 0 otherwise (i.e. any of the 4 most
        // significant bits are 0)
        not_first_access: meta.query_advice(first_different_limb.bits[0], Rotation::cur())
            * meta.query_advice(first_different_limb.bits[1], Rotation::cur())
            * meta.query_advice(first_different_limb.bits[2], Rotation::cur())
            * meta.query_advice(first_different_limb.bits[3], Rotation::cur()),
        last_access: 1.expr()
            - meta.query_advice(first_different_limb.bits[0], Rotation::next())
                * meta.query_advice(first_different_limb.bits[1], Rotation::next())
                * meta.query_advice(first_different_limb.bits[2], Rotation::next())
                * meta.query_advice(first_different_limb.bits[3], Rotation::next()),
        state_root: meta.query_advice(c.state_root, Rotation::cur()),
        state_root_prev: meta.query_advice(c.state_root, Rotation::prev()),
    }
}

#[cfg(test)]
mod state_circuit_stats {
    use crate::evm_circuit::step::ExecutionState;
    use crate::evm_circuit::test::TestCircuit;
    use bus_mapping::{circuit_input_builder::ExecState, mock::BlockData};
    use eth_types::{bytecode, evm_types::OpcodeId, geth_types::GethData, Address};
    use halo2_proofs::halo2curves::bn256::Fr;
    use halo2_proofs::plonk::{Circuit, ConstraintSystem};
    use mock::{eth, test_ctx::TestContext, MOCK_ACCOUNTS};
    use strum::IntoEnumIterator;

    /// This function prints to stdout a table with all the implemented states
    /// and their responsible opcodes with the following stats:
    /// - height: number of rows in the State circuit used by the execution
    ///   state
    /// - gas: gas value used for the opcode execution
    /// - height/gas: ratio between circuit cost and gas cost
    ///
    /// Run with:
    /// `cargo test -p zkevm-circuits --release get_state_states_stats --
    /// --nocapture --ignored`
    #[ignore]
    #[test]
    pub fn get_state_states_stats() {
        // Get the list of implemented execution states by configuring the EVM Circuit
        // and querying the step height for each possible execution state (only those
        // implemented will return a Some value).
        let mut meta = ConstraintSystem::<Fr>::default();
        let circuit = TestCircuit::configure(&mut meta);

        let mut implemented_states = Vec::new();
        for state in ExecutionState::iter() {
            let height = circuit.evm_circuit.execution.get_step_height_option(state);
            if height.is_some() {
                implemented_states.push(state);
            }
        }

        let mut stats = Vec::new();
        for state in implemented_states {
            for opcode in state.responsible_opcodes() {
                let mut code = bytecode! {
                    PUSH2(0x100)
                    MLOAD // Expand memory a bit
                    PUSH2(0x00)
                    EXTCODESIZE // Warm up 0x0 address
                    PUSH2(0x8000)
                    PUSH2(0x00)
                    PUSH2(0x10)
                    PUSH2(0x20)
                    PUSH2(0x30)
                };
                // Make sure that opcodes that take an address as argument use addres 0x0, which
                // will exist in the test.
                match opcode {
                    OpcodeId::BALANCE
                    | OpcodeId::EXTCODESIZE
                    | OpcodeId::EXTCODECOPY
                    | OpcodeId::SELFDESTRUCT
                    | OpcodeId::EXTCODEHASH => code.append(&bytecode! {
                        PUSH2(0x40)
                        PUSH2(0x00)
                    }),
                    OpcodeId::CALL
                    | OpcodeId::CALLCODE
                    | OpcodeId::DELEGATECALL
                    | OpcodeId::STATICCALL => code.append(&bytecode! {
                        PUSH2(0x00)
                        PUSH2(0x50)
                    }),
                    _ => code.append(&bytecode! {
                        PUSH2(0x40)
                        PUSH2(0x50)
                    }),
                };
                code.write_op(opcode);
                code.write_op(OpcodeId::STOP);
                let block: GethData = TestContext::<3, 1>::new(
                    None,
                    |accs| {
                        accs[0]
                            .address(MOCK_ACCOUNTS[0])
                            .balance(eth(10))
                            .code(code.clone());
                        accs[1].address(MOCK_ACCOUNTS[1]).balance(eth(10));
                        accs[2].address(Address::zero()).balance(eth(10)).code(code);
                    },
                    |mut txs, accs| {
                        txs[0]
                            .from(accs[1].address)
                            .to(accs[0].address)
                            .input(vec![1, 2, 3, 4, 5, 6, 7].into());
                    },
                    |block, _tx| block.number(0xcafeu64),
                )
                .unwrap()
                .into();
                let mut builder =
                    BlockData::new_from_geth_data(block.clone()).new_circuit_input_builder();
                builder
                    .handle_block(&block.eth_block, &block.geth_traces)
                    .unwrap();
                let step_index = 1 + 11; // 1 is for the BeginTx, 11 for the bytecode opcodes.
                let step = &builder.block.txs[0].steps()[step_index];
                let step_next = &builder.block.txs[0].steps()[step_index + 1];
                assert_eq!(ExecState::Op(opcode), step.exec_state);
                let h = step_next.rwc.0 - step.rwc.0;

                let gas_cost = block.geth_traces[0].struct_logs[11].gas_cost.0;
                stats.push((state, opcode, h, gas_cost));
            }
        }

        println!(
            "| {: <14} | {: <14} | {: <2} | {: >6} | {: <5} |",
            "state", "opcode", "h", "g", "h/g"
        );
        println!("| ---            | ---            | ---|    --- | ---   |");
        for (state, opcode, height, gas_cost) in stats {
            println!(
                "| {: <14?} | {: <14?} | {: >2} | {: >6} | {: >1.3} |",
                state,
                opcode,
                height,
                gas_cost,
                height as f64 / gas_cost as f64
            );
        }
    }
}<|MERGE_RESOLUTION|>--- conflicted
+++ resolved
@@ -86,15 +86,10 @@
             challenges.evm_word_powers_of_randomness(),
         );
 
-<<<<<<< HEAD
-        let initial_value = meta.advice_column();
-        let is_initial_value_zero = meta.advice_column();
-        let is_new_value_zero = meta.advice_column();
-        let state_root = meta.advice_column();
-=======
         let initial_value = meta.advice_column_in(SecondPhase);
+        let is_initial_value_zero = meta.advice_column_in(SecondPhase);
+        let is_new_value_zero = meta.advice_column_in(SecondPhase);
         let state_root = meta.advice_column_in(SecondPhase);
->>>>>>> 067300ff
 
         let sort_keys = SortKeysConfig {
             tag,
@@ -240,46 +235,41 @@
             }
 
             // The initial value can be determined from the mpt updates or is 0.
-<<<<<<< HEAD
-            let (new_value, old_value) = updates
-                .get(&row)
-                .map(|u| u.value_assignments(randomness))
-                .unwrap_or_default();
-=======
             let initial_value = randomness.map(|randomness| {
                 updates
                     .get(row)
                     .map(|u| u.value_assignments(randomness).1)
                     .unwrap_or_default()
             });
-
->>>>>>> 067300ff
             region.assign_advice(
                 || "initial_value",
                 self.initial_value,
                 offset,
-<<<<<<< HEAD
-                || Value::known(old_value),
+                || initial_value,
             )?;
 
-            // Check if old value or new value is zero.
-            let is_initial_value_zero =
-                F::one() - old_value * old_value.invert().unwrap_or(F::zero());
+            // Check if initial value or new value is zero.
+            let is_zero_fun = |val: F| F::one() - val * val.invert().unwrap_or(F::zero());
+            let is_initial_value_zero = initial_value.map(is_zero_fun);
             region.assign_advice(
                 || "is_initial_value_zero",
                 self.is_initial_value_zero,
                 offset,
-                || Value::known(is_initial_value_zero),
+                || is_initial_value_zero,
             )?;
-            let is_new_value_zero = F::one() - new_value * new_value.invert().unwrap_or(F::zero());
+            let is_new_value_zero = randomness
+                .map(|randomness| {
+                    updates
+                        .get(row)
+                        .map(|u| u.value_assignments(randomness).0)
+                        .unwrap_or_default()
+                })
+                .map(is_zero_fun);
             region.assign_advice(
                 || "is_new_value_zero",
                 self.is_new_value_zero,
                 offset,
-                || Value::known(is_new_value_zero),
-=======
-                || initial_value,
->>>>>>> 067300ff
+                || is_new_value_zero,
             )?;
 
             // TODO: Switch from Rw::Start -> Rw::Padding to simplify this logic.
