--- conflicted
+++ resolved
@@ -126,16 +126,12 @@
     Ok(())
 }
 
-<<<<<<< HEAD
-pub(crate) fn rand_tx<R: Rng + CryptoRng>(
+/// generate rand tx for pi circuit
+pub fn rand_tx<R: Rng + CryptoRng>(
     mut rng: R,
     chain_id: u64,
     has_calldata: bool,
 ) -> Transaction {
-=======
-/// generate rand tx for pi circuit
-pub fn rand_tx<R: Rng + CryptoRng>(mut rng: R, chain_id: u64) -> Transaction {
->>>>>>> 067300ff
     let wallet0 = LocalWallet::new(&mut rng).with_chain_id(chain_id);
     let wallet1 = LocalWallet::new(&mut rng).with_chain_id(chain_id);
     let from = wallet0.address();
